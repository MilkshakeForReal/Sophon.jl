--- conflicted
+++ resolved
@@ -21,10 +21,6 @@
 rng = Random.default_rng()
 Random.seed!(rng, 0)
 ```
-<<<<<<< HEAD
-
-and pass `rng` to `PINN`.
-=======
   and pass `rng` to `PINN` as 
 ```julia
 using Sophon
@@ -39,7 +35,6 @@
             a = chain,
             b = chain);
 ```
->>>>>>> 4e1305c3
 """
 struct PINN{PHI, P}
     phi::PHI
