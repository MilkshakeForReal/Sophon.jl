--- conflicted
+++ resolved
@@ -17,13 +17,8 @@
 @named poisson = PDESystem(eq, bcs, domain, [x], [u(x)])
 
 chain = Siren(1, (32, 32, 32, 32, 1))
-<<<<<<< HEAD
 discretization = PhysicsInformedNN(chain, RADTraining(100; resample_at = 200))
 prob = discretize(possion, discretization)
-=======
-discretization = PhysicsInformedNN(chain, GridTraining(1.0f-2))
-prob = discretize(poisson, discretization)
->>>>>>> cf4985c7
 
 callback = function (p, l)
     println("Current loss is: $l")
