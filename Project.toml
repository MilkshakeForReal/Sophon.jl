name = "Sophon"
uuid = "077df616-1c15-4d29-b519-7542a62df138"
authors = ["MilkshakeForReal <yicheng.wu@ucalgary.ca> and contributors"]
version = "0.1.0"

[deps]
Lux = "b2108857-7c20-44ae-9111-449ecde12c47"
NNlib = "872c559c-99b0-510c-b3b7-b6c96a88d5cd"
NNlibCUDA = "a00861dc-f156-4864-bf3c-e6376f28a68d"
Optimisers = "3bd65402-5787-11e9-1adc-39752487f4e2"
Optimization = "7f7a1694-90dd-40f0-9382-eb1efda571ba"
OptimizationOptimisers = "42dfb2eb-d2b4-4451-abcd-913932933ac1"
ParameterSchedulers = "d7d3b36b-41b8-4d0d-a2bf-768c6151755e"
Random = "9a3f8284-a2c9-5f02-9a11-845980a1fd5c"
SciMLBase = "0bca4576-84f4-4d90-8ffe-ffa030f20462"

[compat]
Lux = "0.4"
NNlib = "0.8"
NNlibCUDA = "0.2"
<<<<<<< HEAD
OptimizationOptimisers = "0.1"
=======
ParameterSchedulers = "0.3"
Optimization = "3"
SciMLBase = "1"
Optimisers = "0.2"
>>>>>>> 46a3d9a1
julia = "1.7"

[extras]
Test = "8dfed614-e22c-5e08-85e1-65c5234f0b40"

[targets]
test = ["Test"]<|MERGE_RESOLUTION|>--- conflicted
+++ resolved
@@ -18,14 +18,11 @@
 Lux = "0.4"
 NNlib = "0.8"
 NNlibCUDA = "0.2"
-<<<<<<< HEAD
 OptimizationOptimisers = "0.1"
-=======
 ParameterSchedulers = "0.3"
 Optimization = "3"
 SciMLBase = "1"
 Optimisers = "0.2"
->>>>>>> 46a3d9a1
 julia = "1.7"
 
 [extras]
