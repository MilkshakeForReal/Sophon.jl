name = "Sophon"
uuid = "077df616-1c15-4d29-b519-7542a62df138"
authors = ["MilkshakeForReal <yicheng.wu@ucalgary.ca> and contributors"]
version = "0.1.0"

[deps]
Adapt = "79e6a3ab-5dfb-504d-930d-738a2a938a0e"
ChainRulesCore = "d360d2e6-b24c-11e9-a2a3-2a2ae2dbcce4"
ComponentArrays = "b0b7db55-cfe3-40fc-9ded-d10e2dbeff66"
Lux = "b2108857-7c20-44ae-9111-449ecde12c47"
NNlib = "872c559c-99b0-510c-b3b7-b6c96a88d5cd"
NNlibCUDA = "a00861dc-f156-4864-bf3c-e6376f28a68d"
NeuralPDE = "315f7962-48a3-4962-8226-d0f33b1235f0"
Optimisers = "3bd65402-5787-11e9-1adc-39752487f4e2"
Optimization = "7f7a1694-90dd-40f0-9382-eb1efda571ba"
OptimizationOptimisers = "42dfb2eb-d2b4-4451-abcd-913932933ac1"
ParameterSchedulers = "d7d3b36b-41b8-4d0d-a2bf-768c6151755e"
QuasiMonteCarlo = "8a4e6c94-4038-4cdc-81c3-7e6ffdb2a71b"
Random = "9a3f8284-a2c9-5f02-9a11-845980a1fd5c"
SciMLBase = "0bca4576-84f4-4d90-8ffe-ffa030f20462"
StatsBase = "2913bbd2-ae8a-5f71-8c99-4fb6c76f3a91"

[compat]
<<<<<<< HEAD
ChainRulesCore = "1"
Lux = "0.4"
NNlib = "0.8"
NNlibCUDA = "0.2"
=======
ComponentArrays = "0.13"
Lux = "0.4"
NNlib = "0.8"
NNlibCUDA = "0.2"
NeuralPDE = "5"
>>>>>>> 7bcb6d34
Optimisers = "0.2"
Optimization = "3"
OptimizationOptimisers = "0.1"
ParameterSchedulers = "0.3"
SciMLBase = "1"
julia = "1.7"

[extras]
Test = "8dfed614-e22c-5e08-85e1-65c5234f0b40"

[targets]
test = ["Test"]<|MERGE_RESOLUTION|>--- conflicted
+++ resolved
@@ -21,18 +21,15 @@
 StatsBase = "2913bbd2-ae8a-5f71-8c99-4fb6c76f3a91"
 
 [compat]
-<<<<<<< HEAD
 ChainRulesCore = "1"
 Lux = "0.4"
 NNlib = "0.8"
 NNlibCUDA = "0.2"
-=======
 ComponentArrays = "0.13"
 Lux = "0.4"
 NNlib = "0.8"
 NNlibCUDA = "0.2"
 NeuralPDE = "5"
->>>>>>> 7bcb6d34
 Optimisers = "0.2"
 Optimization = "3"
 OptimizationOptimisers = "0.1"
