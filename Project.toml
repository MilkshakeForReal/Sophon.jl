--- conflicted
+++ resolved
@@ -25,10 +25,7 @@
 Lux = "0.4"
 NNlib = "0.8"
 NNlibCUDA = "0.2"
-<<<<<<< HEAD
 NeuralPDE = "5"
-=======
->>>>>>> 10f34411
 Optimisers = "0.2"
 Optimization = "3"
 OptimizationOptimisers = "0.1"
