--- conflicted
+++ resolved
@@ -10,14 +10,10 @@
 Random = "9a3f8284-a2c9-5f02-9a11-845980a1fd5c"
 
 [compat]
-<<<<<<< HEAD
 Lux = "0.4"
-julia = "1"
-=======
 NNlibCUDA = "0.2"
 NNlib = "0.8"
 julia = "1.7"
->>>>>>> c23da046
 
 [extras]
 Test = "8dfed614-e22c-5e08-85e1-65c5234f0b40"
