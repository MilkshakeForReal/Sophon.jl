--- conflicted
+++ resolved
@@ -25,25 +25,19 @@
 Lux = "0.4"
 NNlib = "0.8"
 NNlibCUDA = "0.2"
-<<<<<<< HEAD
-=======
 ComponentArrays = "0.13"
 Lux = "0.4"
 NNlib = "0.8"
 NNlibCUDA = "0.2"
 NeuralPDE = "5"
->>>>>>> d64bb91d
 Optimisers = "0.2"
 Optimization = "3"
 OptimizationOptimisers = "0.1"
 ParameterSchedulers = "0.3"
-<<<<<<< HEAD
 SciMLBase = "1"
 StatsBase = "0.33"
-=======
 QuasiMonteCarlo = "0.2"
 SciMLBase = "1"
->>>>>>> d64bb91d
 julia = "1.7"
 
 [extras]
