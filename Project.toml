name = "Sophon"
uuid = "077df616-1c15-4d29-b519-7542a62df138"
authors = ["MilkshakeForReal <yicheng.wu@ucalgary.ca> and contributors"]
version = "0.1.0"

[deps]
Adapt = "79e6a3ab-5dfb-504d-930d-738a2a938a0e"
CUDA = "052768ef-5323-5732-b1bb-66c8b64840ba"
ChainRulesCore = "d360d2e6-b24c-11e9-a2a3-2a2ae2dbcce4"
ComponentArrays = "b0b7db55-cfe3-40fc-9ded-d10e2dbeff66"
GPUArrays = "0c68f7d7-f131-5f86-a1c3-88cf8149b2d7"
GPUArraysCore = "46192b85-c4d5-4398-a991-12ede77f4527"
LinearAlgebra = "37e2e46d-f89d-539d-b4ee-838fcccc9c8e"
Lux = "b2108857-7c20-44ae-9111-449ecde12c47"
NNlib = "872c559c-99b0-510c-b3b7-b6c96a88d5cd"
NNlibCUDA = "a00861dc-f156-4864-bf3c-e6376f28a68d"
NeuralPDE = "315f7962-48a3-4962-8226-d0f33b1235f0"
Optimisers = "3bd65402-5787-11e9-1adc-39752487f4e2"
Optimization = "7f7a1694-90dd-40f0-9382-eb1efda571ba"
OptimizationOptimisers = "42dfb2eb-d2b4-4451-abcd-913932933ac1"
ParameterSchedulers = "d7d3b36b-41b8-4d0d-a2bf-768c6151755e"
QuasiMonteCarlo = "8a4e6c94-4038-4cdc-81c3-7e6ffdb2a71b"
Random = "9a3f8284-a2c9-5f02-9a11-845980a1fd5c"
SciMLBase = "0bca4576-84f4-4d90-8ffe-ffa030f20462"
StatsBase = "2913bbd2-ae8a-5f71-8c99-4fb6c76f3a91"

[compat]
Adapt = "3"
CUDA = "3"
ChainRulesCore = "1"
ComponentArrays = "0.13"
<<<<<<< HEAD
GPUArrays = "8"
=======
GPUArraysCore = "0.1"
>>>>>>> 943ea688
Lux = "0.4"
NNlib = "0.8"
NNlibCUDA = "0.2"
NeuralPDE = "5"
Optimisers = "0.2"
Optimization = "3"
OptimizationOptimisers = "0.1"
ParameterSchedulers = "0.3"
QuasiMonteCarlo = "0.2"
SciMLBase = "1"
StatsBase = "0.33"
julia = "1.7"

[extras]
Test = "8dfed614-e22c-5e08-85e1-65c5234f0b40"

[targets]
test = ["Test"]<|MERGE_RESOLUTION|>--- conflicted
+++ resolved
@@ -29,11 +29,8 @@
 CUDA = "3"
 ChainRulesCore = "1"
 ComponentArrays = "0.13"
-<<<<<<< HEAD
 GPUArrays = "8"
-=======
 GPUArraysCore = "0.1"
->>>>>>> 943ea688
 Lux = "0.4"
 NNlib = "0.8"
 NNlibCUDA = "0.2"
