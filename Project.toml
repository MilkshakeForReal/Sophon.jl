--- conflicted
+++ resolved
@@ -63,12 +63,9 @@
 StatsBase = "0.33"
 Symbolics = "4, 5"
 julia = "1.7"
-<<<<<<< HEAD
-=======
 
 [extensions]
 OptimisersExt = "Optimisers"
->>>>>>> ef1db272
 
 [extras]
 Optimisers = "3bd65402-5787-11e9-1adc-39752487f4e2"
